import torch
import argparse
from torch.utils.data import DataLoader
from tqdm import tqdm
import numpy as np
import wandb
import datetime

from reactot.trainer.pl_trainer import SBModule
from reactot.model.leftnet import LEFTNet
from reactot.analyze.rmsd import pymatgen_rmsd, rmsd_str
import reactot.diffusion._utils as utils


from ts_rl.sampler import KRepeatSampler
from ts_rl.energy_scorer import EnergyScorer
from ts_rl.stat_tracking import PerMoleculeStatTracker, PerPromptStatTracker


torch.serialization.add_safe_globals([LEFTNet])

device = 'cuda:4'

def decode_molecule(pos, idx):
    """pos: (num_atom, 3), idx: (num_atom, 1)"""
    idx2symbol = {
        1: "H",
        2: "He",
        3: "Li",
        4: "Be",
        6: "C",
        7: "N",
        8: "O",
        9: "F",
        3: "Li",
        12: "Mg",
        14: "Si",
        15: "P",
        16: "S",
        17: "Cl",
        25: "Mn",
        26: "Fe",
        27: "Co",
        28: "Ni",
        29: "Cu",
        30: "Zn",
        47: "Ag",
        48: "Cd",
        40: "Zr",
        72: "Hf",
    }
    atom_strings = [
        f"{idx2symbol.get(int(idx[i].item()), 'X')} {pos[i, 0]:.6f} {pos[i, 1]:.6f} {pos[i, 2]:.6f}"
        for i in range(pos.shape[0])
    ]
    
    mol = "; ".join(atom_strings)
    return mol
    

def load_model(checkpoint_path, device='cuda'):
    model = SBModule.load_from_checkpoint(
        checkpoint_path=checkpoint_path,
        map_location=device,
    )
    model = model.eval()
    model = model.to(device)

    model.training_config["use_sampler"] = True
    model.training_config["swapping_react_prod"] = False
    model.training_config["datadir"] = "./reactot/data/transition1x"

    model.setup(stage="fit", device=device, swapping_react_prod=False)
    return model



def process_samples(samples, log=False):

    for i, sample in enumerate(samples):
        new_dic = {}
        for subk in sample['representations'][0].keys():
            new_subk_tensor = torch.stack([_[subk] for _ in sample['representations']])
            new_dic[subk] = new_subk_tensor
        samples[i]['representations'] = new_dic

    new_samples = {}
    for k in samples[0].keys():
        if isinstance(samples[0][k], list):
            new_ele = [sub_x for n in samples for sub_x in n[k] ]
        elif isinstance(samples[0][k], dict):
            new_ele = dict()
            for subk in samples[0][k].keys():
                new_ele[subk] = torch.cat([n[k][subk] for n in samples], dim=1)
                # print(k, subk, new_ele[subk].shape)
        elif isinstance(samples[0][k], torch.Tensor):
            tmp = [sample[k] for sample in samples]
            new_ele = torch.cat(tmp, dim=0)
        else:
            new_ele = torch.cat([s[k] for s in samples], dim=0)
        new_samples[k] = new_ele
    
    if log:
        print_samples(new_samples)

    return new_samples


def print_samples(samples):
    for k in samples.keys():
        if isinstance(samples[k], list):
            print('list:', k, len(samples[k]), 'each element:', type(samples[k][0]))
        elif isinstance(samples[k], torch.Tensor):
            print('tensor:', k, samples[k].shape)
        elif isinstance(samples[k], dict):
            print(f'dict: {k}')
            for subk in samples[k].keys():
                print(f'in dict: {subk} - {samples[k][subk].shape}')



def reshuffle(samples, perm, device):
    for k in samples.keys():
        if isinstance(samples[k], torch.Tensor):
            samples[k] = samples[k][perm]
        elif isinstance(samples[k], list):
            perm_cpu_list = perm.detach().cpu().long().tolist()
            samples[k] = [samples[k][i] for i in perm_cpu_list]
        elif isinstance(samples[k], dict):
            if k == 'representations':
                zero_tensor = torch.zeros(1, device=device).long()
                sample_sizes = samples[k]['size'][0]  
                boundaries = torch.cat([zero_tensor, sample_sizes.cumsum(dim=0)], dim=0)  # [N+1]
                
                group_indices = [
                    torch.arange(boundaries[i], boundaries[i+1], device=device, dtype=torch.long) 
                    for i in range(samples[k]['size'].shape[1])  # 遍历所有样本
                ]
                new_atom_perm = torch.cat([group_indices[i] for i in perm])
                
                samples[k]['size'] = samples[k]['size'][:, perm]  # [3, N] 
                samples[k]['pos'] = samples[k]['pos'][:, new_atom_perm, :]  # [3, total_atoms, 3]
                samples[k]['one_hot'] = samples[k]['one_hot'][:, new_atom_perm, :]  # [3, total_atoms, 5]
                samples[k]['charge'] = samples[k]['charge'][:, new_atom_perm, :]  # [3, total_atoms, 1]
                samples[k]['mask'] = samples[k]['mask'][:, new_atom_perm]  # [3, total_atoms]
    return samples

def create_batches(samples, batch_size, device):
    total_size = samples['conditions'].shape[0]
    num_batches = (total_size + batch_size - 1) // batch_size  # 向上取整
    
    batches = []
    
    for batch_idx in range(num_batches):
        start_idx = batch_idx * batch_size
        end_idx = min(start_idx + batch_size, total_size)
        actual_batch_size = end_idx - start_idx
        
        batch = {}
        
        for k in samples.keys():
            if isinstance(samples[k], torch.Tensor):
                batch[k] = samples[k][start_idx:end_idx]
            
            elif isinstance(samples[k], list):
                batch[k] = samples[k][start_idx:end_idx]
            
            elif isinstance(samples[k], dict) and k == 'representations':
                rep = samples[k]
                batch[k] = []  # list of len 3

                # 每个“分子样本”对应一行
                for i in range(3):
                    rep_i = {}

                    # size: [3, total_batch] → [batch]
                    rep_i['size'] = rep['size'][i, start_idx:end_idx]

                    # 当前batch每个样本的原子数
                    batch_sizes = rep_i['size']
                    if start_idx == 0:
                        global_start = 0
                    else:
                        global_start = rep['size'][i, :start_idx].sum().item()
                    global_end = global_start + batch_sizes.sum().item()

                    # pos, one_hot, charge, mask 去掉第一维
                    rep_i['pos'] = rep['pos'][i, global_start:global_end, :]
                    rep_i['one_hot'] = rep['one_hot'][i, global_start:global_end, :]
                    rep_i['charge'] = rep['charge'][i, global_start:global_end, :]
                    rep_i['mask'] = rep['mask'][i, global_start:global_end]

                    batch[k].append(rep_i)
        
        batches.append(batch)
    
    return batches


def update_reference_model_ema(reference_model, current_model, eta):
    with torch.no_grad():
        for ref_param, curr_param in zip(reference_model.parameters(), current_model.parameters()):
            ref_param.data.mul_(eta).add_(curr_param.data, alpha=1 - eta)



def main(args):
    
    # logger
    project_name = "ts_rl"
    group_name = "nft"

    current_time = datetime.datetime.now()
    timestamp_str = current_time.strftime("%Y-%m-%d_%H-%M-%S")
    run_name = f"{group_name}_{timestamp_str}"

    wandb.init(
        project=project_name, 
        group=group_name, 
        name=run_name
    )
    
    # reference model
    reference_model = load_model(args.checkpoint_path, device)
    reference_model.nfe = args.sample_time_step
    
    # data
    train_dataset = reference_model.train_dataset
    train_sampler = KRepeatSampler(train_dataset, args.train_max_num, args.repeat_k, args.sample_batch_size)
    train_loader = DataLoader(train_dataset, batch_sampler=train_sampler, collate_fn=train_dataset.collate_fn)

    val_loader = reference_model.val_dataloader(bz=args.train_batch_size, shuffle=False)
    
    sample_batch_num = len(train_loader)
    total_batch_size = sample_batch_num*args.sample_batch_size  # total sample number e.g. 2048

    model = load_model(args.checkpoint_path, device)
    model.nfe = args.sample_time_step

    # scorer
    scorer_1 = EnergyScorer(method='xtb')

    optimizer = torch.optim.AdamW(model.parameters(), args.lr, betas=[0.9, 0.99], weight_decay=args.weight_decay)

    global_epoch=0
    while True:
        samples = []
        log = {}
        
        # sample
        old_model = model
        old_model.eval()
        with torch.no_grad():
            for batch in tqdm(train_loader, desc=f"Epoch {global_epoch}  : sampling"):
                representations, conditions = batch
                # result = model.eval_sample_batch(batch)
                
                traj_bath, log_prob_batch, target_batch, idx_batch = old_model.sample_batch_traj(batch)

                # compute rewards
                reward_list = []
                target_mol_list = []
                predict_mol_list = []
                predict_list = []

                for traj, target, idx in zip(traj_bath, target_batch, idx_batch):
                    
                    # x1
                    # predict = traj[0]
                    # target_mol = decode_molecule(target, idx)
                    # predict_mol = decode_molecule(predict, idx) 
                    # reward = scorer_1(predict_mol, target_mol)
                    # print("========")
                    # print("x1")
                    # print(reward, rmsd_str(target_mol, predict_mol))
                    # rmsd_list_1.append(rmsd_str(target_mol, predict_mol))
                    
                    # x0
                    predict = traj[-1]
                    target_mol = decode_molecule(target, idx)
                    predict_mol = decode_molecule(predict, idx) 
                    reward = scorer_1(predict_mol, target_mol)
                    # print(reward)
                    
                    # calculate rmsd
                    # print("x0")
                    # print(reward, rmsd_str(target_mol, predict_mol))
                    # rmsd_list_2.append(rmsd_str(target_mol, predict_mol))
                                    
                    reward_list.append(reward)
                    target_mol_list.append(target_mol)
                    predict_mol_list.append(predict_mol)
                    predict_list.append(predict)
            
                # print(sum(rmsd_list_1) / len(rmsd_list_1))
                # print(sum(rmsd_list_2) / len(rmsd_list_2))
                samples.append(
                    {
                        "representations": representations,
                        "conditions":conditions,
                        "predict_mols": predict_mol_list,
                        'predicts': predict_list,  # unequal size for each element
                        # "trajs": traj_bath,
                        "target_mols": target_mol_list,
                        # "log_probs": torch.stack(log_prob_batch).squeeze(-1),
                        "rewards": torch.tensor(reward_list, device=model.device),
                    }
                )

        '''
            representations[dict]:
                size: [3,N]
                pos: [3,sum(size), 3]
                one_hot: [3,sum(size), 5]
                charge: [3,sum(size), 1]
                mask: [3,sum(size)]
                3 indictes the p1, p2 and (p1+p2)/2
            conditions[tensor]: [N,1]
            trajs[list]: [N]*tensor of vary size
            log_probs[tensor]: [N,T]
            rewards[tensor]: [N]
            advantages[tensor]: [N]
        '''
        samples = process_samples(samples, log=False)
        
        log['mean_reward'] = torch.mean(samples['rewards']).item()  

        stat_tracker = PerPromptStatTracker(global_std=True)
        advantages = stat_tracker.update(samples['target_mols'], samples['rewards'].cpu())
        advantages = torch.tensor(advantages, device=model.device)
        samples['advantages'] = advantages

        # train
        model.train()
        for inner_epoch_id in range(args.train_epoch):
            # shuffle
            perm = torch.randperm(total_batch_size, device=model.device)

            samples = reshuffle(samples, perm, model.device)

            # rebatch
            batch_samples = create_batches(samples, args.train_batch_size, model.device)

            total_loss = 0

            for j, sub_sample in tqdm(
                list(enumerate(batch_samples)),
                desc=f"Epoch {global_epoch}.{inner_epoch_id}: training",
                position=0,
            ):
                train_timesteps = utils.space_indices(model.ddpm.T, args.sample_time_step + 1)
                train_timesteps = train_timesteps[::-1]
                
                for k in range(args.sample_time_step):
                    # print_samples(sub_sample)
                    # print(sub_sample['representations']['size'])

                    advantages_clip = torch.clamp(
                        sub_sample["advantages"][:],
                        -args.adv_clip_max,
                        args.adv_clip_max,
                    )
                    normalized_advantages_clip = (advantages_clip / args.adv_clip_max) / 2.0 + 0.5
                    r = torch.clamp(normalized_advantages_clip, 0, 1)

                    # forward, add noise
                    t_int = torch.tensor([train_timesteps[k]]*args.train_batch_size).to(model.device).unsqueeze(-1)
                    xt, x0, timestep = model.ddpm.compute_xt(sub_sample['representations'], sub_sample['conditions'], t_int)
                    # gt velocity
                    v = model.ddpm.compute_label(timestep, x0, xt)

                    # prediction by reference model
                    with torch.no_grad():
                        old_prediction_v = reference_model.ddpm.forward_once(xt, t_int, sub_sample['representations'], sub_sample['conditions'])

                    # prediction by model
                    prediction_v = model.ddpm.forward_once(xt, t_int, sub_sample['representations'], sub_sample['conditions'])

                    # implicit positive prediction v
                    positive_prediction_v = args.nft_beta * prediction_v + (1-args.nft_beta) * old_prediction_v.detach()
                    negative_prediction_v = (1+args.nft_beta)*old_prediction_v.detach() - args.nft_beta * prediction_v

                    # convert v to x0
                    positive_prediction_x0 = xt - timestep * positive_prediction_v
                    negative_prediction_x0 = xt - timestep * negative_prediction_v

                    # print(positive_prediction_x0.shape, negative_prediction_x0.shape)

                    # adaptive loss weight in diffusionNFT
                    with torch.no_grad():
                        positive_weight_factor = (
                            torch.abs(positive_prediction_x0.double() - x0.double())
                            .mean(dim=tuple(range(1, x0.ndim)), keepdim=True)
                            .clip(min=0.00001)
                        )
                        negative_weight_factor = (
                            torch.abs(negative_prediction_x0.double() - x0.double())
                            .mean(dim=tuple(range(1, x0.ndim)), keepdim=True)
                            .clip(min=0.00001)
                        )
                    

                    # policy loss
                    positive_loss = ((positive_prediction_x0 - x0) ** 2 / positive_weight_factor).mean(dim=tuple(range(1, x0.ndim)))
                    negative_loss = ((negative_prediction_x0 - x0) ** 2 / negative_weight_factor).mean(dim=tuple(range(1, x0.ndim)))
                    

                    # reward expand from atom-level to molecule-level
                    r = r.repeat_interleave(sub_sample['representations'][0]['size'])

                    ori_policy_loss = r * positive_loss / args.nft_beta + (1.0 - r) * negative_loss / args.nft_beta
                    loss = (ori_policy_loss * args.adv_clip_max).mean()
                    # ori_policy_loss = r * positive_loss + (1.0 - r) * negative_loss
                    # loss = ori_policy_loss.mean()
                    # print(loss)
                    # print(loss.grad_fn)

                    # kl loss
                    if args.beta>0:
                        kl_loss = ((prediction_v - old_prediction_v) ** 2).mean(
                            dim=tuple(range(1, x0.ndim))
                        )
                        loss += args.beta * torch.mean(kl_loss)
                    
                    # print(f'loss:{loss}, reward:{torch.mean(sub_sample["rewards"])}')
                    loss.backward()
                    optimizer.step()
                    optimizer.zero_grad()

        # eval
        model.eval()
        model.ddpm.opt = args
        res, rmsds = model.eval_rmsd(
            val_loader,
            write_xyz=False,
            bz=args.sample_batch_size,
            refpath="ref_ts",
            max_num_batch=5,
            global_epoch=global_epoch
        )
        
        log['mean_rmsd'] = np.mean(rmsds)
        log['median_rmsd'] = np.median(rmsds)   
        
        wandb.log(log)

        # update reference model
        update_reference_model_ema(reference_model, model, args.ema_update_eta)
        
        global_epoch += 1


if __name__ == "__main__":
    parser = argparse.ArgumentParser()
    
    parser.add_argument("--checkpoint_path", type=str, default='./reactot-pretrained.ckpt')

    # sample
    parser.add_argument("--repeat_k", type=int, default=8)
    parser.add_argument("--sample_time_step", type=int, default=10)
    parser.add_argument("--sample_batch_size", type=int, default=32)
    
    # train
<<<<<<< HEAD
    parser.add_argument("--train_max_num", type=int, default=32)
    parser.add_argument("--train_batch_size", type=int, default=32)
=======
    parser.add_argument("--train_max_num", type=int, default=512)
    parser.add_argument("--train_batch_size", type=int, default=16)
>>>>>>> 110e7603
    parser.add_argument("--train_epoch", type=int, default=1)
    parser.add_argument("--rl_type", type=str, default='grpo')

    parser.add_argument("--adv_clip_max", type=float, default=5.0)
    parser.add_argument("--clip_range", type=float, default=0.1)
    parser.add_argument("--beta", type=float, default=0.1)
    
    # eval
    parser.add_argument("--solver", type=str, choices=["ddpm", "ei", "ode"], default="ode")
    parser.add_argument("--nfe", type=int, default=50)
    
    # ei
    parser.add_argument("--order", type=int, default=1)
    parser.add_argument("--diz", type=str, default="linear", choices=["linear", "quad"])
    parser.add_argument("--normalize", action="store_true")

    # ode
    parser.add_argument("--method", type=str, default="midpoint") 
    parser.add_argument("--atol", type=float, default=1e-2)
    parser.add_argument("--rtol", type=float, default=1e-2)

    # optimizer
    parser.add_argument("--lr", type=float, default=1e-7)
    parser.add_argument("--weight_decay", type=float, default=1e-3)
    parser.add_argument("--ema_update_eta", type=float, default=0.5)

    # nft related
    parser.add_argument("--nft_beta", type=float, default=1)


    args = parser.parse_args()
    main(args)<|MERGE_RESOLUTION|>--- conflicted
+++ resolved
@@ -461,13 +461,8 @@
     parser.add_argument("--sample_batch_size", type=int, default=32)
     
     # train
-<<<<<<< HEAD
-    parser.add_argument("--train_max_num", type=int, default=32)
-    parser.add_argument("--train_batch_size", type=int, default=32)
-=======
     parser.add_argument("--train_max_num", type=int, default=512)
     parser.add_argument("--train_batch_size", type=int, default=16)
->>>>>>> 110e7603
     parser.add_argument("--train_epoch", type=int, default=1)
     parser.add_argument("--rl_type", type=str, default='grpo')
 
