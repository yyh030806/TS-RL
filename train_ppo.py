import torch
import argparse
from torch.utils.data import DataLoader
from tqdm import tqdm
<<<<<<< HEAD
import numpy as np
=======
import random
>>>>>>> d973aa4d

from reactot.trainer.pl_trainer import SBModule
from reactot.model.leftnet import LEFTNet
from reactot.analyze.rmsd import pymatgen_rmsd, rmsd_str
import reactot.diffusion._utils as utils


from ts_rl.sampler import KRepeatSampler
from ts_rl.energy_scorer import EnergyScorer
from ts_rl.stat_tracking import PerMoleculeStatTracker


torch.serialization.add_safe_globals([LEFTNet])

device = 'cuda'

def decode_molecule(pos, idx):
    """pos: (num_atom, 3), idx: (num_atom, 1)"""
    idx2symbol = {
        1: "H",
        2: "He",
        3: "Li",
        4: "Be",
        6: "C",
        7: "N",
        8: "O",
        9: "F",
        3: "Li",
        12: "Mg",
        14: "Si",
        15: "P",
        16: "S",
        17: "Cl",
        25: "Mn",
        26: "Fe",
        27: "Co",
        28: "Ni",
        29: "Cu",
        30: "Zn",
        47: "Ag",
        48: "Cd",
        40: "Zr",
        72: "Hf",
    }
    atom_strings = [
        f"{idx2symbol.get(int(idx[i].item()), 'X')} {pos[i, 0]:.6f} {pos[i, 1]:.6f} {pos[i, 2]:.6f}"
        for i in range(pos.shape[0])
    ]
    
    mol = "; ".join(atom_strings)
    return mol
    

def load_model(checkpoint_path, device='cuda'):
    model = SBModule.load_from_checkpoint(
        checkpoint_path=checkpoint_path,
        map_location=device,
    )
    model = model.eval()
    model = model.to(device)

    model.training_config["use_sampler"] = True
    model.training_config["swapping_react_prod"] = False
    model.training_config["datadir"] = "./reactot/data/transition1x"

    model.setup(stage="fit", device=device, swapping_react_prod=False)
    return model



def process_samples(samples, log=False):

    for i, sample in enumerate(samples):
        new_dic = {}
        for subk in sample['representations'][0].keys():
            new_subk_tensor = torch.stack([_[subk] for _ in sample['representations']])
            new_dic[subk] = new_subk_tensor
        samples[i]['representations'] = new_dic

    new_samples = {}
    for k in samples[0].keys():
        if isinstance(samples[0][k], list):
            new_ele = [sub_x for n in samples for sub_x in n[k] ]
        elif isinstance(samples[0][k], dict):
            new_ele = dict()
            for subk in samples[0][k].keys():
                new_ele[subk] = torch.cat([n[k][subk] for n in samples], dim=1)

        else:
            new_ele = torch.cat([s[k] for s in samples], dim=0)
        new_samples[k] = new_ele
    
    if log:
        print_samples(new_samples)

    return new_samples


def print_samples(samples):
    for k in samples.keys():
        if isinstance(samples[k], list):
            print('list:', k, len(samples[k]), 'each element:', type(samples[k][0]))
        elif isinstance(samples[k], torch.Tensor):
            print('tensor:', k, samples[k].shape)
        elif isinstance(samples[k], dict):
            print(f'dict: {k}')
            for subk in samples[k].keys():
                print(f'in dict: {subk} - {samples[k][subk].shape}')



def reshuffle(samples, perm, device):
    for k in samples.keys():
        if isinstance(samples[k], torch.Tensor):
            samples[k] = samples[k][perm]
        elif isinstance(samples[k], list):
            samples[k] = [samples[k][i] for i in perm]
        elif isinstance(samples[k], dict):
            if k == 'representations':
                zero_tensor = torch.zeros(1, device=device).long()
                sample_sizes = samples[k]['size'][0]  
                boundaries = torch.cat([zero_tensor, sample_sizes.cumsum(dim=0)], dim=0)  # [N+1]
                
                group_indices = [
                    torch.arange(boundaries[i], boundaries[i+1], device=device, dtype=torch.long) 
                    for i in range(samples[k]['size'].shape[1])  # 遍历所有样本
                ]
                new_atom_perm = torch.cat([group_indices[i] for i in perm])
                
                samples[k]['size'] = samples[k]['size'][:, perm]  # [3, N] 
                samples[k]['pos'] = samples[k]['pos'][:, new_atom_perm, :]  # [3, total_atoms, 3]
                samples[k]['one_hot'] = samples[k]['one_hot'][:, new_atom_perm, :]  # [3, total_atoms, 5]
                samples[k]['charge'] = samples[k]['charge'][:, new_atom_perm, :]  # [3, total_atoms, 1]
                samples[k]['mask'] = samples[k]['mask'][:, new_atom_perm]  # [3, total_atoms]
    return samples



import torch

def create_batches(samples, batch_size, device):
    total_size = samples['conditions'].shape[0]
    num_batches = (total_size + batch_size - 1) // batch_size  # 向上取整
    
    batches = []
    
    for batch_idx in range(num_batches):
        start_idx = batch_idx * batch_size
        end_idx = min(start_idx + batch_size, total_size)
        actual_batch_size = end_idx - start_idx
        
        batch = {}
        
        for k in samples.keys():
            if isinstance(samples[k], torch.Tensor):
                batch[k] = samples[k][start_idx:end_idx]
            
            elif isinstance(samples[k], list):
                batch[k] = samples[k][start_idx:end_idx]
            
            elif isinstance(samples[k], dict) and k == 'representations':
                rep = samples[k]
                batch[k] = []  # list of len 3

                # 每个“分子样本”对应一行
                for i in range(3):
                    rep_i = {}

                    # size: [3, total_batch] → [batch]
                    rep_i['size'] = rep['size'][i, start_idx:end_idx]

                    # 当前batch每个样本的原子数
                    batch_sizes = rep_i['size']
                    if start_idx == 0:
                        global_start = 0
                    else:
                        global_start = rep['size'][i, :start_idx].sum().item()
                    global_end = global_start + batch_sizes.sum().item()

                    # pos, one_hot, charge, mask 去掉第一维
                    rep_i['pos'] = rep['pos'][i, global_start:global_end, :]
                    rep_i['one_hot'] = rep['one_hot'][i, global_start:global_end, :]
                    rep_i['charge'] = rep['charge'][i, global_start:global_end, :]
                    rep_i['mask'] = rep['mask'][i, global_start:global_end]

                    batch[k].append(rep_i)
        
        batches.append(batch)
    
    return batches




def main(args):
    
    reference_model = load_model(args.checkpoint_path)
    reference_model.nfe = args.sample_time_step
    
    train_dataset = reference_model.val_dataset
    train_sampler = KRepeatSampler(train_dataset, args.repeat_k, args.sample_batch_size)
    train_loader = DataLoader(train_dataset, batch_sampler=train_sampler, collate_fn=train_dataset.collate_fn)

    val_loader = reference_model.val_dataloader(bz=args.train_batch_size, shuffle=False)
    
    sample_batch_num = len(train_loader)
    total_batch_size = sample_batch_num*args.sample_batch_size  # total sample number e.g. 2048

    model = load_model(args.checkpoint_path)
    model.nfe = args.sample_time_step

    samples = []

    scorer_1 = EnergyScorer(method='xtb')

    optimizer = torch.optim.AdamW(model.parameters(), args.lr, betas=[0.9, 0.99], weight_decay=args.weight_decay)

    global_epoch=0
    while True:
        # sample
        old_model = model
        old_model.eval()
        for batch in tqdm(train_loader):
            representations, conditions = batch
            # result = model.eval_sample_batch(batch)
            
            traj_bath, log_prob_batch, target_batch, idx_batch = old_model.sample_batch_traj(batch)

            # compute rewards
            reward_list = []
            target_mol_list = []
            predict_mol_list = []

            for traj, target, idx in zip(traj_bath, target_batch, idx_batch):
                
                # x1
                # predict = traj[0]
                # target_mol = decode_molecule(target, idx)
                # predict_mol = decode_molecule(predict, idx) 
                # reward = scorer_1(predict_mol, target_mol)
                # print("========")
                # print("x1")
                # print(reward, rmsd_str(target_mol, predict_mol))
                # rmsd_list_1.append(rmsd_str(target_mol, predict_mol))
                
                # x0
                predict = traj[-1]
                target_mol = decode_molecule(target, idx)
                predict_mol = decode_molecule(predict, idx) 
                reward = scorer_1(predict_mol, target_mol)
                
                # calculate rmsd
                # print("x0")
                # print(reward, rmsd_str(target_mol, predict_mol))
                # rmsd_list_2.append(rmsd_str(target_mol, predict_mol))
                                
                reward_list.append(reward)
                target_mol_list.append(target_mol)
                predict_mol_list.append(predict_mol)
            
            # print(sum(rmsd_list_1) / len(rmsd_list_1))
            # print(sum(rmsd_list_2) / len(rmsd_list_2))

<<<<<<< HEAD
            tracker = PerMoleculeStatTracker()
            advantages = tracker.update(target_mol_list, reward_list, args.rl_type)
            advantages = torch.tensor(advantages, device=model.device)  # [N]

            print(advantages)

=======
>>>>>>> d973aa4d
            samples.append(
                {
                    "representations": representations,
                    "conditions":conditions,
                    "trajs": traj_bath,
                    "target_mols": target_mol_list,
                    "log_probs": torch.stack(log_prob_batch).squeeze(-1),
                    "rewards": torch.tensor(reward_list, device=model.device),
                    # "advantages": advantages
                }
            )

        '''
            representations[dict]:
                size: [3,N]
                pos: [3,sum(size), 3]
                one_hot: [3,sum(size), 5]
                charge: [3,sum(size), 1]
                mask: [3,sum(size)]
                3 indictes the p1, p2 and (p1+p2)/2
            conditions[tensor]: [N,1]
            trajs[list]: [N]*tensor of vary size
            log_probs[tensor]: [N,T]
            rewards[tensor]: [N]
            advantages[tensor]: [N]
        '''
        samples = process_samples(samples, log=False)

        tracker = PerMoleculeStatTracker()
        advantages = tracker.update(samples['target_mols'], samples['rewards'].tolist(), args.rl_type)
        advantages = torch.tensor(advantages, device=model.device)  # [N]

        samples['advantages'] = advantages

        # train
        model.train()
        for inner_epoch_id in range(args.train_epoch):
            # shuffle
            perm = torch.randperm(total_batch_size, device=model.device)

            samples = reshuffle(samples, perm, model.device)

            # rebatch
            batch_samples = create_batches(samples, args.train_batch_size, model.device)


            for j, sub_sample in tqdm(
                list(enumerate(batch_samples)),
                desc=f"Epoch {global_epoch}.{inner_epoch_id}: training",
                position=0,
            ):
                train_timesteps = utils.space_indices(model.ddpm.T, args.sample_time_step + 1)
                train_timesteps = train_timesteps[::-1]
                for k in range(args.sample_time_step):

                    sample = torch.cat([ traj[k] for traj in sub_sample['trajs']], dim=0)
                    prev_sample = torch.cat([ traj[k+1] for traj in sub_sample['trajs']], dim=0)
                    # log_prob: list [float], len=batch_size
                    # prev_sample_mean: list [(num_atom, 3)], len=batch_size
                    # std_dev_t: float
                    log_prob, prev_sample_mean, std_dev_t = model.sample_log_prob(sub_sample['representations'], sub_sample['conditions'], sample, prev_sample,
                                                                    time_step=train_timesteps[k], prev_time_step=train_timesteps[k+1])

                    with torch.no_grad():
                        _, prev_sample_mean_ref, _ = reference_model.sample_log_prob(sub_sample['representations'], sub_sample['conditions'], sample, prev_sample,
                                                                    time_step=train_timesteps[k], prev_time_step=train_timesteps[k+1])
                    
                    advantages = torch.clamp(
                            sub_sample["advantages"],
                            -args.adv_clip_max,
                            args.adv_clip_max,
                        )
                    
                    log_prob = torch.stack(log_prob)
                    ratio = torch.exp(log_prob - sub_sample["log_probs"][:,k])
                    unclipped_loss = -advantages * ratio
                    clipped_loss = -advantages * torch.clamp(
                        ratio,
                        1.0 - args.clip_range,
                        1.0 + args.clip_range,
                    )
                    policy_loss = torch.mean(torch.maximum(unclipped_loss, clipped_loss))
                    
                    prev_means = torch.stack([t.mean() for t in prev_sample_mean])
                    prev_means_ref = torch.stack([t.mean() for t in prev_sample_mean_ref])

                    # print(prev_means.shape)
                    # print(prev_means_ref.shape)
                    if args.beta > 0:
                        kl_loss = ((prev_means - prev_means_ref) ** 2) / (2 * std_dev_t ** 2)
                        kl_loss = torch.mean(kl_loss)
                        loss = policy_loss + args.beta * kl_loss
                    else:
                        loss = policy_loss
                    
                    print(f'loss:{loss}')

                    loss.backward()
                    optimizer.step()
                    optimizer.zero_grad()

        # eval
        model.eval()
        res, rmsds = model.eval_rmsd(
            val_loader,
            write_xyz=False,
            bz=args.sample_batch_size,
            refpath="ref_ts",
            localpath=f"{args.solver}-{args.method}/nfe{args.nfe}/",
            max_num_batch=10,
        )
        print(f"mean={np.mean(rmsds):.5f}, median={np.median(rmsds):.5f}, {len(rmsds)=}")
        
        global_epoch += 1


if __name__ == "__main__":
    parser = argparse.ArgumentParser()
    
    parser.add_argument("--repeat_k",     type=int,   default=4)
    
<<<<<<< HEAD
    parser.add_argument("--sample_time_step",     type=int,   default=10)
    parser.add_argument("--sample_batch_size",    type=int,   default=16)
    parser.add_argument("--train_batch_size",     type=int,   default=16)
=======
    parser.add_argument("--sample_time_step",     type=int,   default=3)
    parser.add_argument("--sample_batch_size",    type=int,   default=32)
    parser.add_argument("--train_batch_size",     type=int,   default=2)
>>>>>>> d973aa4d
    parser.add_argument("--train_epoch",     type=int,   default=16)
    parser.add_argument("--rl_type",     type=str,   default='grpo')

<<<<<<< HEAD
=======
    parser.add_argument("--train_timestep_num",     type=int,   default=3)
>>>>>>> d973aa4d
    parser.add_argument("--adv_clip_max", type=float, default=5.0)
    parser.add_argument("--clip_range", type=float, default=0.1)
    parser.add_argument("--beta", type=float, default=1)

    parser.add_argument("--checkpoint_path",     type=str, default='./reactot-pretrained.ckpt')

    # ei
    parser.add_argument("--order",          type=int, default=1)
    parser.add_argument("--diz",            type=str, default="linear", choices=["linear", "quad"])
    parser.add_argument("--normalize",      action="store_true")

    # ode
    parser.add_argument("--method",         type=str,   default="midpoint") 
    parser.add_argument("--atol",           type=float, default=1e-2)
    parser.add_argument("--rtol",           type=float, default=1e-2)

    # optimizer
    parser.add_argument("--lr", type=float, default=1e-4)
    parser.add_argument("--weight_decay", type=float, default=1e-3)
    


    args = parser.parse_args()
    main(args)<|MERGE_RESOLUTION|>--- conflicted
+++ resolved
@@ -2,11 +2,8 @@
 import argparse
 from torch.utils.data import DataLoader
 from tqdm import tqdm
-<<<<<<< HEAD
 import numpy as np
-=======
 import random
->>>>>>> d973aa4d
 
 from reactot.trainer.pl_trainer import SBModule
 from reactot.model.leftnet import LEFTNet
@@ -269,16 +266,8 @@
             
             # print(sum(rmsd_list_1) / len(rmsd_list_1))
             # print(sum(rmsd_list_2) / len(rmsd_list_2))
-
-<<<<<<< HEAD
-            tracker = PerMoleculeStatTracker()
-            advantages = tracker.update(target_mol_list, reward_list, args.rl_type)
-            advantages = torch.tensor(advantages, device=model.device)  # [N]
-
             print(advantages)
 
-=======
->>>>>>> d973aa4d
             samples.append(
                 {
                     "representations": representations,
@@ -399,23 +388,14 @@
     parser = argparse.ArgumentParser()
     
     parser.add_argument("--repeat_k",     type=int,   default=4)
-    
-<<<<<<< HEAD
+    parser.add_argument("--repeat_k",     type=int,   default=4)
+    
     parser.add_argument("--sample_time_step",     type=int,   default=10)
     parser.add_argument("--sample_batch_size",    type=int,   default=16)
     parser.add_argument("--train_batch_size",     type=int,   default=16)
-=======
-    parser.add_argument("--sample_time_step",     type=int,   default=3)
-    parser.add_argument("--sample_batch_size",    type=int,   default=32)
-    parser.add_argument("--train_batch_size",     type=int,   default=2)
->>>>>>> d973aa4d
     parser.add_argument("--train_epoch",     type=int,   default=16)
     parser.add_argument("--rl_type",     type=str,   default='grpo')
 
-<<<<<<< HEAD
-=======
-    parser.add_argument("--train_timestep_num",     type=int,   default=3)
->>>>>>> d973aa4d
     parser.add_argument("--adv_clip_max", type=float, default=5.0)
     parser.add_argument("--clip_range", type=float, default=0.1)
     parser.add_argument("--beta", type=float, default=1)
